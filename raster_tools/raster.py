--- conflicted
+++ resolved
@@ -198,12 +198,8 @@
     def __init__(self, raster):
         self.device = CPU
         if _is_raster_class(raster):
-<<<<<<< HEAD
-            self._rs = raster._rs
+            self._rs = raster._rs.copy()
             self.device = raster.device
-=======
-            self._rs = raster._rs.copy()
->>>>>>> 417b1466
         elif _is_xarray(raster):
             self._rs = raster
         else:
@@ -275,10 +271,7 @@
 
     def copy(self):
         """Returns a copy of this Raster."""
-<<<<<<< HEAD
-        rs = Raster(self._rs.copy())
-        rs.device = self.device
-        return rs
+        return Raster(self)
 
     def gpu(self):
         if self.device == GPU:
@@ -304,9 +297,6 @@
         rs._rs.data = rs._rs.data.map_blocks(np.asarray)
         rs.device = CPU
         return rs
-=======
-        return Raster(self)
->>>>>>> 417b1466
 
     def replace_null(self, value):
         """
